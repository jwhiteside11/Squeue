# Squeue = Slice-based queue

Go does not have a built-in queue data type. Upon learning this, I took to the internet to view common solutions for this. I found that there were two that were widely used:
- 1) Use a slice; the append method handles adding to the queue, removing is done with the slicing syntax. This works well, but the internals give rise to memory concerns.
- 2) Use a linked list; Go provides a built-in module with a doubly-linked list implementation. This is an fine answer, but a bit naive for my taste. 

I began creating a slice-backed queue data type in Go, and what I ended up with was a unique data structure. Backed by slices, it uses circular queue behaviors with a nested array structure to outperform other queue implementation in both time and memory. I would love more feedback on its performance vs. other queues available in Go and other languages.

This module offers a Go implementation of that data structure, along with several common methods for the queue data type. Enjoy.

## Getting Started

You can install this package in your project by running:

```bash
go get github.com/jwhiteside11/squeue
```

and then use it in your project like so:

```go
import "github.com/jwhiteside11/squeue"

func someFunction() {
	queue := squeue.New()

    // Use as queue
	queue.Push("Hello")
	queue.Push("World")
    el, _ := queue.Unshift()
    fmt.Println(el) // el == "Hello"

    // Use as deque
	queue.Shift("Hello")
    queue.Push("Welcome!")
    queue.Push(2)
    el, _ := queue.Pop()
    fmt.Println(el) // el == 2


    // Get element w/o removal
	queue.Shift("First")
	queue.Push("Last")
	fmt.Println(queue.PeekFront())
	fmt.Println(queue.PeekBack())

    // Iterate through elements in queue until queue is empty
	for !queue.Empty() {
		el, _ := queue.Unshift()
        fmt.Println(el)
	}

	// Iterate (slower than the above dequeueing pattern)
	for _, v := range queue.Each() {
        // do something with elem
	}

    // Catch error from delete operation (Unshift/Pop)
	_, err := queue.Pop()
	if err != nil {
		log.Fatal(err)
	}
}
```

## Available methods

<<<<<<< HEAD
- **New(elems ...interface{}) Squeue** - Create a new double-ended queue
- **(queue Squeue) Push(elem interface{})** - Add element to back of queue (enqueue)
- **(queue Squeue) Pop() (interface{}, error)** - Remove the last element from the queue
- **(queue Squeue) Shift(elem interface{})** - Add element to front of queue
- **(queue Squeue) Unshift() (interface{}, error)** - Remove the first element from the queue (dequeue)
- **(queue Squeue) PeekFront() (interface{}, error)** - Retrieve, but do not remove, the first element of the queue
- **(queue Squeue) PeekBack() (interface{}, error)** - Retrieve, but do not remove, the last element of the queue
- **(queue Squeue) Size() int** - Get size of queue
=======
- **New(elems ...interface{}) Squeue** - Creates a queue
- **(queue Squeue) Enqueue(elem interface{})** - Adds element to back of queue
- **(queue Squeue) Peek () (interface{}, error)** - Retrieves, but do not remove, element from head of queue
- **(queue Squeue) Dequeue() (interface{}, error)** - Removes element from head of queue
- **(queue Squeue) Size() int** - Gets size of queue
>>>>>>> 6e0beeab
- **(queue Squeue) Empty() bool** - Returns true if queue is empty
- **(queue Squeue) Each() []interface{}** - Returns a new slice containing elements in queue order; convinience method
- **(queue Squeue) String() string** - String representation of queue

## Performance

This queue implementation is generally more performant than a linked list-based queue and a common circular array queue, in both time and memory. The performance improves as the throughput of the queue grows.

<<<<<<< HEAD
For small throughput (n < 100), a linked list is generally faster. This implementation seeks to eliminate the edge cases present in more common circular queue implementations, so for n > 100, there are very few cases where it is beaten by a linked list in any capacity. For very large throughput (n > 10^6), it's not even close. This can be verified using the included test file.
=======
This module was originally built to hinder the memory leakage existent in a slice-based queue implementation. It accomplishes this by discarding unused values from the queue, and also by reallocating the underlying slice periodically as the queue gets used. The reallocation tells the GC that we are no longer using the slice's old underlying array, and discarding the value does much the same. This way, the queue will not leak memory over time.
>>>>>>> 6e0beeab

## Contributions

This is an ongoing open-source project, open to any and all contributions. Any help is appreciated!<|MERGE_RESOLUTION|>--- conflicted
+++ resolved
@@ -65,7 +65,6 @@
 
 ## Available methods
 
-<<<<<<< HEAD
 - **New(elems ...interface{}) Squeue** - Create a new double-ended queue
 - **(queue Squeue) Push(elem interface{})** - Add element to back of queue (enqueue)
 - **(queue Squeue) Pop() (interface{}, error)** - Remove the last element from the queue
@@ -74,13 +73,6 @@
 - **(queue Squeue) PeekFront() (interface{}, error)** - Retrieve, but do not remove, the first element of the queue
 - **(queue Squeue) PeekBack() (interface{}, error)** - Retrieve, but do not remove, the last element of the queue
 - **(queue Squeue) Size() int** - Get size of queue
-=======
-- **New(elems ...interface{}) Squeue** - Creates a queue
-- **(queue Squeue) Enqueue(elem interface{})** - Adds element to back of queue
-- **(queue Squeue) Peek () (interface{}, error)** - Retrieves, but do not remove, element from head of queue
-- **(queue Squeue) Dequeue() (interface{}, error)** - Removes element from head of queue
-- **(queue Squeue) Size() int** - Gets size of queue
->>>>>>> 6e0beeab
 - **(queue Squeue) Empty() bool** - Returns true if queue is empty
 - **(queue Squeue) Each() []interface{}** - Returns a new slice containing elements in queue order; convinience method
 - **(queue Squeue) String() string** - String representation of queue
@@ -89,11 +81,9 @@
 
 This queue implementation is generally more performant than a linked list-based queue and a common circular array queue, in both time and memory. The performance improves as the throughput of the queue grows.
 
-<<<<<<< HEAD
 For small throughput (n < 100), a linked list is generally faster. This implementation seeks to eliminate the edge cases present in more common circular queue implementations, so for n > 100, there are very few cases where it is beaten by a linked list in any capacity. For very large throughput (n > 10^6), it's not even close. This can be verified using the included test file.
-=======
-This module was originally built to hinder the memory leakage existent in a slice-based queue implementation. It accomplishes this by discarding unused values from the queue, and also by reallocating the underlying slice periodically as the queue gets used. The reallocation tells the GC that we are no longer using the slice's old underlying array, and discarding the value does much the same. This way, the queue will not leak memory over time.
->>>>>>> 6e0beeab
+
+This module was originally built to hinder the memory leakage existent in a slice-based queue implementation. It accomplishes this by discarding unused values from the queue, and also by reallocating the underlying slice periodically as the queue gets used. The reallocation tells the GC that we are no longer using the slice's old underlying array, and discarding the value does much the same. This way, the queue will not leak memory over time. Analysis of runtime memory of long-standing use-cases confirm this.
 
 ## Contributions
 
